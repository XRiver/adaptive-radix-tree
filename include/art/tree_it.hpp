/**
 * @file tree iterator
 * @author Rafael Kallis <rk@rafaelkallis.com>
 */

#ifndef ART_TREE_IT_HPP
#define ART_TREE_IT_HPP

#include "child_it.hpp"
#include <cassert>
#include <cstring>
#include <iostream>
#include <iterator>
#include <deque>

namespace art {

template <class T> class node;
template <class T> class inner_node;
template <class T> class leaf_node;

template <class T> class tree_it {
public:
  struct step {
    node<T> *node_;
    int depth_;
    /* important: also delete [] key on pop */
    const char *key_;
  };

  tree_it() = default;
<<<<<<< HEAD
  explicit tree_it(std::stack<step *> traversal_stack);
  ~tree_it();
=======
  explicit tree_it(std::deque<node<T> *> traversal_stack);
>>>>>>> b8207953

  static tree_it<T> min(node<T> *root);
  static tree_it<T> greater_equal(node<T> *root, const char *key);

  using iterator_category = std::forward_iterator_tag;
  using value_type = T *;
  using difference_type = int;
  using pointer = value_type *;
  /* using reference = const value_type &; */

  /* reference operator*(); */
  value_type operator*();
  pointer operator->();
  tree_it<T> &operator++();
  tree_it<T> operator++(int);
  bool operator==(const tree_it<T> &rhs) const;
  bool operator!=(const tree_it<T> &rhs) const;

  template <class OutputIterator> void key(OutputIterator key) const;
  const std::string key() const;

  int depth() const;

private:
<<<<<<< HEAD
  void seek_leaf();
  std::stack<step *> traversal_stack_;
};

template <class T>
tree_it<T>::tree_it(std::stack<tree_it<T>::step *> traversal_stack) : traversal_stack_(traversal_stack) {
  seek_leaf();
}

template <class T> 
tree_it<T>::~tree_it() {
  while (!traversal_stack_.empty()) {
    delete [] traversal_stack_.top()->key_;
    delete traversal_stack_.top();
    traversal_stack_.pop();
=======
  std::deque<node<T> *> traversal_stack_;
};

template <class T>
tree_it<T>::tree_it(std::deque<node<T> *> traversal_stack)
    : traversal_stack_(traversal_stack) {
  inner_node<T> *cur;
  char child_partial_key;
  node<T> *child;
  std::reverse_iterator<child_it<T>> child_it, child_it_end;

  /* preorder-traverse until leaf node found or no nodes are left */
  while (!traversal_stack_.empty() && !traversal_stack_.back()->is_leaf()) {
    cur = static_cast<inner_node<T> *>(traversal_stack_.back());
    traversal_stack_.pop_back();
    child_it = cur->rbegin();
    child_it_end = cur->rend();
    for (; child_it != child_it_end; ++child_it) {
      child_partial_key = *child_it;
      child = *cur->find_child(child_partial_key);
      traversal_stack_.push_back(child);
    }
>>>>>>> b8207953
  }
}

template <class T> tree_it<T> tree_it<T>::min(node<T> *root) {
  return tree_it<T>::greater_equal(root, "");
}

template <class T>
tree_it<T> tree_it<T>::greater_equal(node<T> *root, const char *key) {
  if (root == nullptr) {
    return tree_it<T>();
  }

<<<<<<< HEAD
  tree_it<T>::step *cur;
  int key_len = std::strlen(key), child_depth, i;
  node<T> *child_node;
  inner_node<T> *cur_in_node;
  std::reverse_iterator<child_it<T>> it, it_end;
  char *child_key;
  std::stack<tree_it<T>::step *> traversal_stack;

  traversal_stack.push(new tree_it<T>::step {root, 0, nullptr});

  while (true) {
    cur = traversal_stack.top();
    if (cur->depth_ == key_len) {
        return tree_it<T>(traversal_stack);
    }
    for (i = 0; i < cur->node_->prefix_len_; ++i) {
      if (cur->depth_ + i == key_len) {
        return tree_it<T>(traversal_stack);
      }
      if (cur->node_->prefix_[i] < key[cur->depth_ + i]) {
        traversal_stack.pop();
        delete [] cur->key_;
        delete cur;
        return tree_it<T>(traversal_stack);
      }
    }
    traversal_stack.pop();
    if (!cur->node_->is_leaf()) {
      // TODO: the following part is 1:1 with seek in constructor, is it possible to de-duplicate?
      cur_in_node = static_cast<inner_node<T> *>(cur->node_);
      for (it = cur_in_node->rbegin(), it_end = cur_in_node->rend(); it != it_end; ++it) {
        if (*it < key[cur->depth_ + cur->node_->prefix_len_]) {
          break;
        }
        child_node = *cur_in_node->find_child(*it);
        child_depth = cur->depth_ + cur->node_->prefix_len_ + 1;
        /* compute child key: cur_key + cur_node->prefix_ + child_partial_key */
        child_key = new char[cur->depth_ + cur->node_->prefix_len_ + 1];
        std::copy(cur->key_, cur->key_ + cur->depth_, child_key);
        std::copy(cur->node_->prefix_, cur->node_->prefix_ + cur->node_->prefix_len_, child_key + cur->depth_);
        child_key[cur->depth_ + cur->node_->prefix_len_] = *it;

        traversal_stack.push(new tree_it<T>::step {child_node, child_depth, child_key});
      }
=======
  int cur_depth, key_len = std::strlen(key), prefix_match_len;
  node<T> *cur;
  std::reverse_iterator<child_it<T>> child_it, child_it_end;
  char partial_key;
  std::deque<node<T> *> node_stack;
  std::deque<int> depth_stack;

  node_stack.push_back(root);
  depth_stack.push_back(0);

  while (true) {
    cur = node_stack.back();
    cur_depth = depth_stack.back();

    prefix_match_len = std::min<int>(cur->check_prefix(key + cur_depth, key_len - cur_depth), key_len - cur_depth);
    if (cur_depth + prefix_match_len == key_len) {
        return tree_it<T>(node_stack);
    }
    if (prefix_match_len < cur->prefix_len_ && cur->prefix_[prefix_match_len] < key[cur_depth + prefix_match_len]) {
      node_stack.pop_back();
      /* optional because depth_stack is not used outside this method */
      /* depth_stack.pop_back(); */
      return tree_it<T>(node_stack);
    }
    node_stack.pop_back();
    depth_stack.pop_back();
    if (cur->is_leaf()) {
      continue;
    }
    child_it = static_cast<inner_node<T> *>(cur)->rbegin();
    child_it_end = static_cast<inner_node<T> *>(cur)->rend();
    for (; child_it != child_it_end; ++child_it) {
      partial_key = *child_it;
      if (partial_key < key[cur_depth + cur->prefix_len_]) {
        break;
      }
      node_stack.push_back(*static_cast<inner_node<T> *>(cur)->find_child(partial_key));
      depth_stack.push_back(cur_depth + cur->prefix_len_ + 1);
>>>>>>> b8207953
    }
    delete [] cur->key_;
    delete cur;
  }
}

template <class T> typename tree_it<T>::value_type tree_it<T>::operator*() {
<<<<<<< HEAD
  assert((traversal_stack_.top()->node_->is_leaf()));
  return static_cast<leaf_node<T> *>(traversal_stack_.top()->node_)->value_;
}

template <class T> typename tree_it<T>::pointer tree_it<T>::operator->() {
  assert((traversal_stack_.top()->node_->is_leaf()));
  return &static_cast<leaf_node<T> *>(traversal_stack_.top()->node_)->value_;
}

template <class T> tree_it<T> &tree_it<T>::operator++() {
  assert(!traversal_stack_.empty());
  delete [] traversal_stack_.top()->key_;
  delete traversal_stack_.top();
  traversal_stack_.pop();
  seek_leaf();
=======
  return static_cast<leaf_node<T> *>(traversal_stack_.back())->value_;
}

template <class T> typename tree_it<T>::pointer tree_it<T>::operator->() {
  return &static_cast<leaf_node<T> *>(traversal_stack_.back())->value_;
}

template <class T> tree_it<T> &tree_it<T>::operator++() {
  inner_node<T> *cur;
  std::reverse_iterator<child_it<T>> it, it_end;

  traversal_stack_.pop_back();
  while (!traversal_stack_.empty() && !traversal_stack_.back()->is_leaf()) {
    cur = static_cast<inner_node<T> *>(traversal_stack_.back());
    traversal_stack_.pop_back();
    for (it = cur->rbegin(), it_end = cur->rend(); it != it_end; ++it) {
      traversal_stack_.push_back(*cur->find_child(*it));
    }
  };
>>>>>>> b8207953
  return *this;
}

template <class T> tree_it<T> tree_it<T>::operator++(int) {
  auto old = *this;
  operator++();
  return old;
}

template <class T> bool tree_it<T>::operator==(const tree_it<T> &rhs) const {
<<<<<<< HEAD
  if (traversal_stack_.empty() && rhs.traversal_stack_.empty()) {
    /* both are empty */
    return true;
  }
  if (traversal_stack_.empty() || rhs.traversal_stack_.empty()) {
    /* one is empty */
    return false;
  }
  return traversal_stack_.top()->node_ == rhs.traversal_stack_.top()->node_;
=======
  return (traversal_stack_.empty() && rhs.traversal_stack_.empty()) ||
         (!traversal_stack_.empty() && !rhs.traversal_stack_.empty() &&
          traversal_stack_.back() == rhs.traversal_stack_.back());
>>>>>>> b8207953
}

template <class T> bool tree_it<T>::operator!=(const tree_it<T> &rhs) const {
  return !(*this == rhs);
}

template <class T> 
template <class OutputIterator> 
void tree_it<T>::key(OutputIterator key) const {
  tree_it<T>::step * cur = traversal_stack_.top();
  std::copy(cur->key_, cur->key_ + cur->depth_, key);
  std::copy(cur->node_->prefix_, cur->node_->prefix_ + cur->node_->prefix_len_, key + cur->depth_);
}

template <class T>
const std::string tree_it<T>::key() const {
  std::string str(depth() - 1, 0);
  key(str.begin());
  return str;
}

template <class T> 
int tree_it<T>::depth() const {
  tree_it<T>::step * cur = traversal_stack_.top();
  return cur->depth_ + cur->node_->prefix_len_;
}

template <class T> 
void tree_it<T>::seek_leaf() {
  tree_it<T>::step * cur;
  inner_node<T> *cur_in_node;
  node<T> *child_node;
  int child_depth;
  char* child_key;
  std::reverse_iterator<child_it<T>> child_it, child_it_end;

  /* preorder-traverse until leaf node found or no nodes are left */
  while (!traversal_stack_.empty() && !traversal_stack_.top()->node_->is_leaf()) {
    cur = traversal_stack_.top();
    traversal_stack_.pop();
    cur_in_node = static_cast<inner_node<T> *>(cur->node_);
    for (child_it = cur_in_node->rbegin(), child_it_end = cur_in_node->rend(); child_it != child_it_end; ++child_it) {
      child_node = *cur_in_node->find_child(*child_it);
      child_depth = cur->depth_ + cur_in_node->prefix_len_ + 1;

      /* compute child key: cur_key + cur_node->prefix_ + child_partial_key */
      child_key = new char[cur->depth_ + cur_in_node->prefix_len_ + 1];
      std::copy(cur->key_, cur->key_ + cur->depth_, child_key);
      std::copy(cur_in_node->prefix_, cur_in_node->prefix_ + cur_in_node->prefix_len_, child_key + cur->depth_);
      child_key[cur->depth_ + cur_in_node->prefix_len_] = *child_it;

      traversal_stack_.push(new tree_it<T>::step {child_node, child_depth, child_key});
    }
    delete [] cur->key_;
    delete cur;
  }
}

} // namespace art

#endif<|MERGE_RESOLUTION|>--- conflicted
+++ resolved
@@ -29,12 +29,8 @@
   };
 
   tree_it() = default;
-<<<<<<< HEAD
-  explicit tree_it(std::stack<step *> traversal_stack);
+  explicit tree_it(std::deque<step *> traversal_stack);
   ~tree_it();
-=======
-  explicit tree_it(std::deque<node<T> *> traversal_stack);
->>>>>>> b8207953
 
   static tree_it<T> min(node<T> *root);
   static tree_it<T> greater_equal(node<T> *root, const char *key);
@@ -59,46 +55,21 @@
   int depth() const;
 
 private:
-<<<<<<< HEAD
   void seek_leaf();
-  std::stack<step *> traversal_stack_;
+  std::deque<step *> traversal_stack_;
 };
 
 template <class T>
-tree_it<T>::tree_it(std::stack<tree_it<T>::step *> traversal_stack) : traversal_stack_(traversal_stack) {
+tree_it<T>::tree_it(std::deque<tree_it<T>::step *> traversal_stack) : traversal_stack_(traversal_stack) {
   seek_leaf();
 }
 
 template <class T> 
 tree_it<T>::~tree_it() {
   while (!traversal_stack_.empty()) {
-    delete [] traversal_stack_.top()->key_;
-    delete traversal_stack_.top();
-    traversal_stack_.pop();
-=======
-  std::deque<node<T> *> traversal_stack_;
-};
-
-template <class T>
-tree_it<T>::tree_it(std::deque<node<T> *> traversal_stack)
-    : traversal_stack_(traversal_stack) {
-  inner_node<T> *cur;
-  char child_partial_key;
-  node<T> *child;
-  std::reverse_iterator<child_it<T>> child_it, child_it_end;
-
-  /* preorder-traverse until leaf node found or no nodes are left */
-  while (!traversal_stack_.empty() && !traversal_stack_.back()->is_leaf()) {
-    cur = static_cast<inner_node<T> *>(traversal_stack_.back());
+    delete [] traversal_stack_.back()->key_;
+    delete traversal_stack_.back();
     traversal_stack_.pop_back();
-    child_it = cur->rbegin();
-    child_it_end = cur->rend();
-    for (; child_it != child_it_end; ++child_it) {
-      child_partial_key = *child_it;
-      child = *cur->find_child(child_partial_key);
-      traversal_stack_.push_back(child);
-    }
->>>>>>> b8207953
   }
 }
 
@@ -112,19 +83,18 @@
     return tree_it<T>();
   }
 
-<<<<<<< HEAD
   tree_it<T>::step *cur;
   int key_len = std::strlen(key), child_depth, i;
   node<T> *child_node;
   inner_node<T> *cur_in_node;
   std::reverse_iterator<child_it<T>> it, it_end;
   char *child_key;
-  std::stack<tree_it<T>::step *> traversal_stack;
+  std::deque<tree_it<T>::step *> traversal_stack;
 
   traversal_stack.push(new tree_it<T>::step {root, 0, nullptr});
 
   while (true) {
-    cur = traversal_stack.top();
+    cur = traversal_stack.back();
     if (cur->depth_ == key_len) {
         return tree_it<T>(traversal_stack);
     }
@@ -133,13 +103,13 @@
         return tree_it<T>(traversal_stack);
       }
       if (cur->node_->prefix_[i] < key[cur->depth_ + i]) {
-        traversal_stack.pop();
+        traversal_stack.pop_back();
         delete [] cur->key_;
         delete cur;
         return tree_it<T>(traversal_stack);
       }
     }
-    traversal_stack.pop();
+    traversal_stack.pop_back();
     if (!cur->node_->is_leaf()) {
       // TODO: the following part is 1:1 with seek in constructor, is it possible to de-duplicate?
       cur_in_node = static_cast<inner_node<T> *>(cur->node_);
@@ -157,46 +127,6 @@
 
         traversal_stack.push(new tree_it<T>::step {child_node, child_depth, child_key});
       }
-=======
-  int cur_depth, key_len = std::strlen(key), prefix_match_len;
-  node<T> *cur;
-  std::reverse_iterator<child_it<T>> child_it, child_it_end;
-  char partial_key;
-  std::deque<node<T> *> node_stack;
-  std::deque<int> depth_stack;
-
-  node_stack.push_back(root);
-  depth_stack.push_back(0);
-
-  while (true) {
-    cur = node_stack.back();
-    cur_depth = depth_stack.back();
-
-    prefix_match_len = std::min<int>(cur->check_prefix(key + cur_depth, key_len - cur_depth), key_len - cur_depth);
-    if (cur_depth + prefix_match_len == key_len) {
-        return tree_it<T>(node_stack);
-    }
-    if (prefix_match_len < cur->prefix_len_ && cur->prefix_[prefix_match_len] < key[cur_depth + prefix_match_len]) {
-      node_stack.pop_back();
-      /* optional because depth_stack is not used outside this method */
-      /* depth_stack.pop_back(); */
-      return tree_it<T>(node_stack);
-    }
-    node_stack.pop_back();
-    depth_stack.pop_back();
-    if (cur->is_leaf()) {
-      continue;
-    }
-    child_it = static_cast<inner_node<T> *>(cur)->rbegin();
-    child_it_end = static_cast<inner_node<T> *>(cur)->rend();
-    for (; child_it != child_it_end; ++child_it) {
-      partial_key = *child_it;
-      if (partial_key < key[cur_depth + cur->prefix_len_]) {
-        break;
-      }
-      node_stack.push_back(*static_cast<inner_node<T> *>(cur)->find_child(partial_key));
-      depth_stack.push_back(cur_depth + cur->prefix_len_ + 1);
->>>>>>> b8207953
     }
     delete [] cur->key_;
     delete cur;
@@ -204,43 +134,21 @@
 }
 
 template <class T> typename tree_it<T>::value_type tree_it<T>::operator*() {
-<<<<<<< HEAD
-  assert((traversal_stack_.top()->node_->is_leaf()));
-  return static_cast<leaf_node<T> *>(traversal_stack_.top()->node_)->value_;
+  assert((traversal_stack_.back()->node_->is_leaf()));
+  return static_cast<leaf_node<T> *>(traversal_stack_.back()->node_)->value_;
 }
 
 template <class T> typename tree_it<T>::pointer tree_it<T>::operator->() {
-  assert((traversal_stack_.top()->node_->is_leaf()));
-  return &static_cast<leaf_node<T> *>(traversal_stack_.top()->node_)->value_;
+  assert((traversal_stack_.back()->node_->is_leaf()));
+  return &static_cast<leaf_node<T> *>(traversal_stack_.back()->node_)->value_;
 }
 
 template <class T> tree_it<T> &tree_it<T>::operator++() {
   assert(!traversal_stack_.empty());
-  delete [] traversal_stack_.top()->key_;
-  delete traversal_stack_.top();
-  traversal_stack_.pop();
+  delete [] traversal_stack_.back()->key_;
+  delete traversal_stack_.back();
+  traversal_stack_.pop_back();
   seek_leaf();
-=======
-  return static_cast<leaf_node<T> *>(traversal_stack_.back())->value_;
-}
-
-template <class T> typename tree_it<T>::pointer tree_it<T>::operator->() {
-  return &static_cast<leaf_node<T> *>(traversal_stack_.back())->value_;
-}
-
-template <class T> tree_it<T> &tree_it<T>::operator++() {
-  inner_node<T> *cur;
-  std::reverse_iterator<child_it<T>> it, it_end;
-
-  traversal_stack_.pop_back();
-  while (!traversal_stack_.empty() && !traversal_stack_.back()->is_leaf()) {
-    cur = static_cast<inner_node<T> *>(traversal_stack_.back());
-    traversal_stack_.pop_back();
-    for (it = cur->rbegin(), it_end = cur->rend(); it != it_end; ++it) {
-      traversal_stack_.push_back(*cur->find_child(*it));
-    }
-  };
->>>>>>> b8207953
   return *this;
 }
 
@@ -251,7 +159,6 @@
 }
 
 template <class T> bool tree_it<T>::operator==(const tree_it<T> &rhs) const {
-<<<<<<< HEAD
   if (traversal_stack_.empty() && rhs.traversal_stack_.empty()) {
     /* both are empty */
     return true;
@@ -260,12 +167,7 @@
     /* one is empty */
     return false;
   }
-  return traversal_stack_.top()->node_ == rhs.traversal_stack_.top()->node_;
-=======
-  return (traversal_stack_.empty() && rhs.traversal_stack_.empty()) ||
-         (!traversal_stack_.empty() && !rhs.traversal_stack_.empty() &&
-          traversal_stack_.back() == rhs.traversal_stack_.back());
->>>>>>> b8207953
+  return traversal_stack_.back()->node_ == rhs.traversal_stack_.back()->node_;
 }
 
 template <class T> bool tree_it<T>::operator!=(const tree_it<T> &rhs) const {
@@ -275,7 +177,7 @@
 template <class T> 
 template <class OutputIterator> 
 void tree_it<T>::key(OutputIterator key) const {
-  tree_it<T>::step * cur = traversal_stack_.top();
+  tree_it<T>::step * cur = traversal_stack_.back();
   std::copy(cur->key_, cur->key_ + cur->depth_, key);
   std::copy(cur->node_->prefix_, cur->node_->prefix_ + cur->node_->prefix_len_, key + cur->depth_);
 }
@@ -289,7 +191,7 @@
 
 template <class T> 
 int tree_it<T>::depth() const {
-  tree_it<T>::step * cur = traversal_stack_.top();
+  tree_it<T>::step * cur = traversal_stack_.back();
   return cur->depth_ + cur->node_->prefix_len_;
 }
 
@@ -303,9 +205,9 @@
   std::reverse_iterator<child_it<T>> child_it, child_it_end;
 
   /* preorder-traverse until leaf node found or no nodes are left */
-  while (!traversal_stack_.empty() && !traversal_stack_.top()->node_->is_leaf()) {
-    cur = traversal_stack_.top();
-    traversal_stack_.pop();
+  while (!traversal_stack_.empty() && !traversal_stack_.back()->node_->is_leaf()) {
+    cur = traversal_stack_.back();
+    traversal_stack_.pop_back();
     cur_in_node = static_cast<inner_node<T> *>(cur->node_);
     for (child_it = cur_in_node->rbegin(), child_it_end = cur_in_node->rend(); child_it != child_it_end; ++child_it) {
       child_node = *cur_in_node->find_child(*child_it);
